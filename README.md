--- conflicted
+++ resolved
@@ -66,27 +66,7 @@
     select set_config('myapp.current_user_id', '<ADMIN_USER_UUID>', false);
     ```
 
-<<<<<<< HEAD
-    You can also define a stored procedure to set the variable when connecting from the Supabase client:
 
-    ```sql
-    create or replace function set_current_user_id(user_id uuid)
-    returns void as $$
-    begin
-        perform set_config('myapp.current_user_id', user_id::text, true);
-    end;
-    $$ language plpgsql;
-    ```
-
-    Call it in your application using `rpc`:
-
-    ```ts
-    const { error } = await supabase.rpc('set_current_user_id', { user_id: yourUserId })
-    if (error) console.error('Error setting current user ID:', error)
-    ```
-
-=======
->>>>>>> a24c5f69
     RLS policies on the `items`, `managed_options`, and `audit_log` tables check
     `current_setting('myapp.current_user_id')` to permit or deny access.
 
